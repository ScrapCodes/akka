/**
 * Copyright (C) 2009-2011 Scalable Solutions AB <http://scalablesolutions.se>
 */

import com.weiglewilczek.bnd4sbt.BNDPlugin
import java.io.File
import java.util.jar.Attributes
import java.util.jar.Attributes.Name._
import sbt._
import sbt.CompileOrder._
import spde._

class AkkaParentProject(info: ProjectInfo) extends DefaultProject(info) {

  // -------------------------------------------------------------------------------------------------------------------
  // Compile settings
  // -------------------------------------------------------------------------------------------------------------------

  val scalaCompileSettings =
    Seq("-deprecation",
        "-Xmigration",
        //"-Xcheckinit",
        //"-optimise",
        "-Xwarninit",
        "-encoding", "utf8")

  val javaCompileSettings = Seq("-Xlint:unchecked")

  override def compileOptions     = super.compileOptions ++ scalaCompileSettings.map(CompileOption)
  override def javaCompileOptions = super.javaCompileOptions ++ javaCompileSettings.map(JavaCompileOption)

  // -------------------------------------------------------------------------------------------------------------------
  // Deploy/dist settings
  // -------------------------------------------------------------------------------------------------------------------
  val distName = "%s-%s".format(name, version)
  val distArchiveName = distName + ".zip"
  val deployPath = info.projectPath / "deploy"
  val distPath = info.projectPath / "dist"
  val distArchive = (distPath ##) / distArchiveName

  lazy override val `package` = task { None }

  //The distribution task, packages Akka into a zipfile and places it into the projectPath/dist directory
  lazy val dist = task {

    def transferFile(from: Path, to: Path) =
      if ( from.asFile.renameTo(to.asFile) ) None
      else Some("Couldn't transfer %s to %s".format(from,to))

    //Creates a temporary directory where we can assemble the distribution
    val genDistDir = Path.fromFile({
      val d = File.createTempFile("akka","dist")
      d.delete //delete the file
      d.mkdir  //Recreate it as a dir
      d
    }).## //## is needed to make sure that the zipped archive has the correct root folder

    //Temporary directory to hold the dist currently being generated
    val currentDist = genDistDir / distName

    FileUtilities.copy(allArtifacts.get, currentDist, log).left.toOption orElse //Copy all needed artifacts into the root archive
    FileUtilities.zip(List(currentDist), distArchiveName, true, log) orElse //Compress the root archive into a zipfile
    transferFile(info.projectPath / distArchiveName, distArchive) orElse //Move the archive into the dist folder
    FileUtilities.clean(genDistDir,log) //Cleanup the generated jars

  } dependsOn (`package`) describedAs("Zips up the distribution.")

  // -------------------------------------------------------------------------------------------------------------------
  // All repositories *must* go here! See ModuleConigurations below.
  // -------------------------------------------------------------------------------------------------------------------

  object Repositories {
    lazy val EmbeddedRepo         = MavenRepository("Embedded Repo", (info.projectPath / "embedded-repo").asURL.toString)
    lazy val LocalMavenRepo       = MavenRepository("Local Maven Repo", (Path.userHome / ".m2" / "repository").asURL.toString)
    lazy val AkkaRepo             = MavenRepository("Akka Repository", "http://scalablesolutions.se/akka/repository")
    lazy val CodehausRepo         = MavenRepository("Codehaus Repo", "http://repository.codehaus.org")
    lazy val GuiceyFruitRepo      = MavenRepository("GuiceyFruit Repo", "http://guiceyfruit.googlecode.com/svn/repo/releases/")
    lazy val JBossRepo            = MavenRepository("JBoss Repo", "http://repository.jboss.org/nexus/content/groups/public/")
    lazy val JavaNetRepo          = MavenRepository("java.net Repo", "http://download.java.net/maven/2")
    lazy val SonatypeSnapshotRepo = MavenRepository("Sonatype OSS Repo", "http://oss.sonatype.org/content/repositories/releases")
    lazy val GlassfishRepo        = MavenRepository("Glassfish Repo", "http://download.java.net/maven/glassfish")
    lazy val ScalaToolsRelRepo    = MavenRepository("Scala Tools Releases Repo", "http://scala-tools.org/repo-releases")
    lazy val DatabinderRepo       = MavenRepository("Databinder Repo", "http://databinder.net/repo")
    lazy val ScalaToolsSnapshotRepo = MavenRepository("Scala-Tools Snapshot Repo", "http://scala-tools.org/repo-snapshots")
  }

  // -------------------------------------------------------------------------------------------------------------------
  // ModuleConfigurations
  // Every dependency that cannot be resolved from the built-in repositories (Maven Central and Scala Tools Releases)
  // must be resolved from a ModuleConfiguration. This will result in a significant acceleration of the update action.
  // Therefore, if repositories are defined, this must happen as def, not as val.
  // -------------------------------------------------------------------------------------------------------------------

  import Repositories._
  lazy val embeddedRepo            = EmbeddedRepo // This is the only exception, because the embedded repo is fast!
  lazy val localMavenRepo          = LocalMavenRepo // Second exception, also fast! ;-)
  lazy val jettyModuleConfig       = ModuleConfiguration("org.eclipse.jetty", sbt.DefaultMavenRepository)
  lazy val guiceyFruitModuleConfig = ModuleConfiguration("org.guiceyfruit", GuiceyFruitRepo)
  lazy val glassfishModuleConfig   = ModuleConfiguration("org.glassfish", GlassfishRepo)
  lazy val jbossModuleConfig       = ModuleConfiguration("org.jboss", JBossRepo)
  lazy val jerseyContrModuleConfig = ModuleConfiguration("com.sun.jersey.contribs", JavaNetRepo)
  lazy val jerseyModuleConfig      = ModuleConfiguration("com.sun.jersey", JavaNetRepo)
  lazy val multiverseModuleConfig  = ModuleConfiguration("org.multiverse", CodehausRepo)
  lazy val nettyModuleConfig       = ModuleConfiguration("org.jboss.netty", JBossRepo)
  lazy val scalaTestModuleConfig   = ModuleConfiguration("org.scalatest", ScalaToolsRelRepo)
  lazy val spdeModuleConfig        = ModuleConfiguration("us.technically.spde", DatabinderRepo)
  lazy val processingModuleConfig  = ModuleConfiguration("org.processing", DatabinderRepo)

  // -------------------------------------------------------------------------------------------------------------------
  // Versions
  // -------------------------------------------------------------------------------------------------------------------

  lazy val JACKSON_VERSION       = "1.7.1"
  lazy val JERSEY_VERSION        = "1.3"
  lazy val MULTIVERSE_VERSION    = "0.6.2"
  lazy val SCALATEST_VERSION     = "1.3"
  lazy val JETTY_VERSION         = "7.1.6.v20100715"
  lazy val JAVAX_SERVLET_VERSION = "3.0"

  // -------------------------------------------------------------------------------------------------------------------
  // Dependencies
  // -------------------------------------------------------------------------------------------------------------------

  object Dependencies {

    // Compile
    lazy val aopalliance = "aopalliance" % "aopalliance" % "1.0" % "compile" //Public domain

    lazy val aspectwerkz = "org.codehaus.aspectwerkz" % "aspectwerkz" % "2.2.3" % "compile" //LGPL 2.1

    lazy val commons_codec = "commons-codec" % "commons-codec" % "1.4" % "compile" //ApacheV2

    lazy val commons_io = "commons-io" % "commons-io" % "2.0.1" % "compile" //ApacheV2

    lazy val configgy = "net.lag" % "configgy" % "2.0.2-nologgy" % "compile" //ApacheV2

    lazy val javax_servlet_30 = "org.glassfish" % "javax.servlet" % JAVAX_SERVLET_VERSION % "provided" //CDDL v1

    lazy val jetty         = "org.eclipse.jetty" % "jetty-server"  % JETTY_VERSION % "compile" //Eclipse license
    lazy val jetty_util    = "org.eclipse.jetty" % "jetty-util"    % JETTY_VERSION % "compile" //Eclipse license
    lazy val jetty_xml     = "org.eclipse.jetty" % "jetty-xml"     % JETTY_VERSION % "compile" //Eclipse license
    lazy val jetty_servlet = "org.eclipse.jetty" % "jetty-servlet" % JETTY_VERSION % "compile" //Eclipse license

    lazy val guicey = "org.guiceyfruit" % "guice-all" % "2.0" % "compile" //ApacheV2

    lazy val h2_lzf = "voldemort.store.compress" % "h2-lzf" % "1.0" % "compile" //ApacheV2

    lazy val jackson          = "org.codehaus.jackson" % "jackson-mapper-asl" % JACKSON_VERSION % "compile" //ApacheV2
    lazy val jackson_core     = "org.codehaus.jackson" % "jackson-core-asl"   % JACKSON_VERSION % "compile" //ApacheV2

    lazy val jersey         = "com.sun.jersey"          % "jersey-core"   % JERSEY_VERSION % "compile" //CDDL v1
    lazy val jersey_json    = "com.sun.jersey"          % "jersey-json"   % JERSEY_VERSION % "compile" //CDDL v1
    lazy val jersey_server  = "com.sun.jersey"          % "jersey-server" % JERSEY_VERSION % "compile" //CDDL v1
    lazy val jersey_contrib = "com.sun.jersey.contribs" % "jersey-scala"  % JERSEY_VERSION % "compile" //CDDL v1

    lazy val jsr250 = "javax.annotation" % "jsr250-api" % "1.0" % "compile" //CDDL v1

    lazy val jsr311 = "javax.ws.rs" % "jsr311-api" % "1.1" % "compile" //CDDL v1

    lazy val multiverse = "org.multiverse" % "multiverse-alpha" % MULTIVERSE_VERSION % "compile" //ApacheV2
    lazy val multiverse_test = "org.multiverse" % "multiverse-alpha" % MULTIVERSE_VERSION % "test" //ApacheV2

    lazy val netty = "org.jboss.netty" % "netty" % "3.2.3.Final" % "compile" //ApacheV2

    lazy val protobuf = "com.google.protobuf" % "protobuf-java" % "2.3.0" % "compile" //New BSD

    lazy val sbinary = "sbinary" % "sbinary" % "2.8.0-0.3.1" % "compile" //MIT

    lazy val sjson = "net.debasishg" % "sjson_2.8.1" % "0.9.1" % "compile" //ApacheV2
    lazy val sjson_test = "net.debasishg" % "sjson_2.8.1" % "0.9.1" % "test" //ApacheV2

    lazy val stax_api = "javax.xml.stream" % "stax-api" % "1.0-2" % "compile" //ApacheV2

    // Test

    lazy val commons_coll   = "commons-collections"    % "commons-collections" % "3.2.1"           % "test" //ApacheV2

    lazy val testJetty      = "org.eclipse.jetty"      % "jetty-server"        % JETTY_VERSION     % "test" //Eclipse license
    lazy val testJettyWebApp= "org.eclipse.jetty"      % "jetty-webapp"        % JETTY_VERSION     % "test" //Eclipse license

    lazy val junit          = "junit"                  % "junit"               % "4.5"             % "test" //Common Public License 1.0
    lazy val mockito        = "org.mockito"            % "mockito-all"         % "1.8.1"           % "test" //MIT
    lazy val scalatest      = "org.scalatest"          % "scalatest"           % SCALATEST_VERSION % "test" //ApacheV2
  }

  // -------------------------------------------------------------------------------------------------------------------
  // Subprojects
  // -------------------------------------------------------------------------------------------------------------------

  lazy val akka_actor       = project("akka-actor",       "akka-actor",       new AkkaActorProject(_))
  lazy val akka_stm         = project("akka-stm",         "akka-stm",         new AkkaStmProject(_),        akka_actor)
  lazy val akka_typed_actor = project("akka-typed-actor", "akka-typed-actor", new AkkaTypedActorProject(_), akka_stm)
  lazy val akka_remote      = project("akka-remote",      "akka-remote",      new AkkaRemoteProject(_),     akka_typed_actor)
  lazy val akka_http        = project("akka-http",        "akka-http",        new AkkaHttpProject(_),       akka_remote)
  lazy val akka_samples     = project("akka-samples",     "akka-samples",     new AkkaSamplesParentProject(_))
  lazy val akka_sbt_plugin  = project("akka-sbt-plugin",  "akka-sbt-plugin",  new AkkaSbtPluginProject(_))

  // -------------------------------------------------------------------------------------------------------------------
  // Miscellaneous
  // -------------------------------------------------------------------------------------------------------------------
  override def disableCrossPaths = true

  override def packageOptions =
    manifestClassPath.map(cp => ManifestAttributes(
      (Attributes.Name.CLASS_PATH, cp),
      (IMPLEMENTATION_TITLE, "Akka"),
      (IMPLEMENTATION_URL, "http://akka.io"),
      (IMPLEMENTATION_VENDOR, "Scalable Solutions AB")
    )).toList

  //Exclude slf4j1.5.11 from the classpath, it's conflicting...
  override def fullClasspath(config: Configuration): PathFinder = {
    super.fullClasspath(config) ---
    (super.fullClasspath(config) ** "slf4j*1.5.11.jar")
  }

//  override def mainResources = super.mainResources +++ (info.projectPath / "config").descendentsExcept("*", "logback-test.xml")

//  override def runClasspath = super.runClasspath +++ "config"

  // ------------------------------------------------------------
  // publishing
  override def managedStyle = ManagedStyle.Maven

  //override def defaultPublishRepository = Some(Resolver.file("maven-local", Path.userHome / ".m2" / "repository" asFile))
  val publishTo = Resolver.file("maven-local", Path.userHome / ".m2" / "repository" asFile)

  override def artifacts = Set(Artifact(artifactID, "pom", "pom"))

  override def deliverProjectDependencies =
    super.deliverProjectDependencies.toList - akka_samples.projectID - akka_sbt_plugin.projectID

  // val sourceArtifact = Artifact(artifactID, "src", "jar", Some("sources"), Nil, None)
  // val docsArtifact   = Artifact(artifactID, "doc", "jar", Some("docs"), Nil, None)

  // Credentials(Path.userHome / ".akka_publish_credentials", log)

  // override def documentOptions = encodingUtf8.map(SimpleDocOption(_))
  // override def packageDocsJar = defaultJarPath("-docs.jar")
  // override def packageSrcJar= defaultJarPath("-sources.jar")
  // override def packageToPublishActions = super.packageToPublishActions ++ Seq(packageDocs, packageSrc)

  override def pomExtra =
    <inceptionYear>2009</inceptionYear>
    <url>http://akka.io</url>
    <organization>
      <name>Scalable Solutions AB</name>
      <url>http://scalablesolutions.se</url>
    </organization>
    <licenses>
      <license>
        <name>Apache 2</name>
        <url>http://www.apache.org/licenses/LICENSE-2.0.txt</url>
        <distribution>repo</distribution>
      </license>
    </licenses>

  // publish to local mvn
  import Process._
  lazy val publishLocalMvn = runMvnInstall
  def runMvnInstall = task {
    for (absPath <- akkaArtifacts.getPaths) {
      val artifactRE = """(.*)/dist/(.*)-(\d.*)\.jar""".r
      val artifactRE(path, artifactId, artifactVersion) = absPath
      val command = "mvn install:install-file" +
                    " -Dfile=" + absPath +
                    " -DgroupId=se.scalablesolutions.akka" +
                    " -DartifactId=" + artifactId +
                    " -Dversion=" + version +
                    " -Dpackaging=jar -DgeneratePom=true"
      command ! log
    }
    None
  } dependsOn(dist) describedAs("Run mvn install for artifacts in dist.")


  // Build release

  val localReleasePath = outputPath / "release" / version.toString
  val localReleaseRepository = Resolver.file("Local Release", localReleasePath / "repository" asFile)
  val localReleaseDownloads = localReleasePath / "downloads"

  override def otherRepositories = super.otherRepositories ++ Seq(localReleaseRepository)

  lazy val publishRelease = {
    val releaseConfiguration = new DefaultPublishConfiguration(localReleaseRepository, "release", false)
    publishTask(publishIvyModule, releaseConfiguration) dependsOn (deliver, publishLocal, makePom)
  }

  lazy val buildRelease = task {
    FileUtilities.copy(Seq(distArchive), localReleaseDownloads, log).left.toOption
  } dependsOn (publishRelease, dist)

  // -------------------------------------------------------------------------------------------------------------------
  // akka-actor subproject
  // -------------------------------------------------------------------------------------------------------------------

  class AkkaActorProject(info: ProjectInfo) extends AkkaDefaultProject(info, distPath) {
    val configgy      = Dependencies.configgy
<<<<<<< HEAD
    val hawtdispatch  = Dependencies.hawtdispatch
    val jsr166x       = Dependencies.jsr166x
=======
    val logback       = Dependencies.logback
>>>>>>> 7582b1ec

    // testing
    val junit           = Dependencies.junit
    val scalatest       = Dependencies.scalatest
    val multiverse_test = Dependencies.multiverse_test // StandardLatch
  }

  // -------------------------------------------------------------------------------------------------------------------
  // akka-stm subproject
  // -------------------------------------------------------------------------------------------------------------------

  class AkkaStmProject(info: ProjectInfo) extends AkkaDefaultProject(info, distPath) {
    val multiverse = Dependencies.multiverse

    // testing
    val junit     = Dependencies.junit
    val scalatest = Dependencies.scalatest
  }

  // -------------------------------------------------------------------------------------------------------------------
  // akka-typed-actor subproject
  // -------------------------------------------------------------------------------------------------------------------

  class AkkaTypedActorProject(info: ProjectInfo) extends AkkaDefaultProject(info, distPath) {
    val aopalliance  = Dependencies.aopalliance
    val aspectwerkz  = Dependencies.aspectwerkz
    val guicey       = Dependencies.guicey

    // testing
    val junit     = Dependencies.junit
    val scalatest = Dependencies.scalatest
  }

  // -------------------------------------------------------------------------------------------------------------------
  // akka-remote subproject
  // -------------------------------------------------------------------------------------------------------------------

  class AkkaRemoteProject(info: ProjectInfo) extends AkkaDefaultProject(info, distPath) {
    val commons_codec = Dependencies.commons_codec
    val commons_io    = Dependencies.commons_io
    val guicey        = Dependencies.guicey
    val h2_lzf        = Dependencies.h2_lzf
    val jackson       = Dependencies.jackson
    val jackson_core  = Dependencies.jackson_core
    val netty         = Dependencies.netty
    val protobuf      = Dependencies.protobuf
    val sbinary       = Dependencies.sbinary
    val sjson         = Dependencies.sjson

    // testing
    val junit     = Dependencies.junit
    val scalatest = Dependencies.scalatest

    override def bndImportPackage = "javax.transaction;version=1.1" :: super.bndImportPackage.toList
  }

  // -------------------------------------------------------------------------------------------------------------------
  // akka-http subproject
  // -------------------------------------------------------------------------------------------------------------------

  class AkkaHttpProject(info: ProjectInfo) extends AkkaDefaultProject(info, distPath) {
    val jsr250           = Dependencies.jsr250
    val javax_servlet30  = Dependencies.javax_servlet_30
    val jetty            = Dependencies.jetty
    val jetty_util       = Dependencies.jetty_util
    val jetty_xml        = Dependencies.jetty_xml
    val jetty_servlet    = Dependencies.jetty_servlet
    val jackson_core     = Dependencies.jackson_core
    val jersey           = Dependencies.jersey
    val jersey_contrib   = Dependencies.jersey_contrib
    val jersey_json      = Dependencies.jersey_json
    val jersey_server    = Dependencies.jersey_server
    val jsr311           = Dependencies.jsr311
    val stax_api         = Dependencies.stax_api

    // testing
    val junit     = Dependencies.junit
    val mockito   = Dependencies.mockito
    val scalatest = Dependencies.scalatest
  }

  // -------------------------------------------------------------------------------------------------------------------
  // Examples
  // -------------------------------------------------------------------------------------------------------------------

  class AkkaSampleAntsProject(info: ProjectInfo) extends DefaultSpdeProject(info) {
    override def disableCrossPaths = true
    override def spdeSourcePath = mainSourcePath / "spde"

    lazy val sourceArtifact = Artifact(this.artifactID, "src", "jar", Some("sources"), Nil, None)
    lazy val docsArtifact = Artifact(this.artifactID, "doc", "jar", Some("docs"), Nil, None)
    override def packageDocsJar = this.defaultJarPath("-docs.jar")
    override def packageSrcJar  = this.defaultJarPath("-sources.jar")
    override def packageToPublishActions = super.packageToPublishActions ++ Seq(this.packageDocs, this.packageSrc)

    lazy val publishRelease = {
      val releaseConfiguration = new DefaultPublishConfiguration(localReleaseRepository, "release", false)
      publishTask(publishIvyModule, releaseConfiguration) dependsOn (deliver, publishLocal, makePom)
    }
  }

  class AkkaSampleRemoteProject(info: ProjectInfo) extends AkkaDefaultProject(info, deployPath)

  class AkkaSampleFSMProject(info: ProjectInfo) extends AkkaDefaultProject(info, deployPath)

  class AkkaSamplesParentProject(info: ProjectInfo) extends ParentProject(info) {
    override def disableCrossPaths = true

    lazy val akka_sample_ants = project("akka-sample-ants", "akka-sample-ants",
      new AkkaSampleAntsProject(_), akka_stm)
    lazy val akka_sample_fsm = project("akka-sample-fsm", "akka-sample-fsm",
      new AkkaSampleFSMProject(_), akka_actor)
    lazy val akka_sample_remote = project("akka-sample-remote", "akka-sample-remote",
      new AkkaSampleRemoteProject(_), akka_remote)

    lazy val publishRelease = {
      val releaseConfiguration = new DefaultPublishConfiguration(localReleaseRepository, "release", false)
      publishTask(publishIvyModule, releaseConfiguration) dependsOn (deliver, publishLocal, makePom)
    }
  }

  // -------------------------------------------------------------------------------------------------------------------
  // akka-sbt-plugin subproject
  // -------------------------------------------------------------------------------------------------------------------

  class AkkaSbtPluginProject(info: ProjectInfo) extends PluginProject(info) {
    lazy val publishRelease = {
      val releaseConfiguration = new DefaultPublishConfiguration(localReleaseRepository, "release", false)
      publishTask(publishIvyModule, releaseConfiguration) dependsOn (deliver, publishLocal, makePom)
    }
  }

  // -------------------------------------------------------------------------------------------------------------------
  // Helpers
  // -------------------------------------------------------------------------------------------------------------------

  def removeDupEntries(paths: PathFinder) = Path.lazyPathFinder {
    val mapped = paths.get map { p => (p.relativePath, p) }
    (Map() ++ mapped).values.toList
  }

  def allArtifacts = {
    Path.fromFile(buildScalaInstance.libraryJar) +++
    (removeDupEntries(runClasspath filter ClasspathUtilities.isArchive) ---
    (akka_sbt_plugin.runClasspath filter ClasspathUtilities.isArchive) +++
    ((outputPath ##) / defaultJarName) +++
    mainResources +++
    mainDependencies.scalaJars +++
    descendents(info.projectPath / "scripts", "run_akka.sh") +++
    descendents(info.projectPath / "scripts", "akka-init-script.sh") +++
    descendents(info.projectPath / "dist", "*.jar") +++
    descendents(info.projectPath / "deploy", "*.jar") +++
    descendents(path("lib") ##, "*.jar") +++
    descendents(configurationPath(Configurations.Compile) ##, "*.jar"))
    .filter(jar => // remove redundant libs
      !jar.toString.endsWith("stax-api-1.0.1.jar") ||
      !jar.toString.endsWith("scala-library-2.7.7.jar")
    )
  }

  def akkaArtifacts = descendents(info.projectPath / "dist", "*-" + version + ".jar")
  lazy val integrationTestsEnabled = systemOptional[Boolean]("integration.tests",false)
  lazy val stressTestsEnabled = systemOptional[Boolean]("stress.tests",false)

  // ------------------------------------------------------------
  class AkkaDefaultProject(info: ProjectInfo, val deployPath: Path) extends DefaultProject(info) 
    with DeployProject with OSGiProject with McPom {
    override def disableCrossPaths = true

    override def compileOptions = super.compileOptions ++ scalaCompileSettings.map(CompileOption)
    override def javaCompileOptions = super.javaCompileOptions ++ javaCompileSettings.map(JavaCompileOption)

    lazy val sourceArtifact = Artifact(this.artifactID, "src", "jar", Some("sources"), Nil, None)
    lazy val docsArtifact = Artifact(this.artifactID, "doc", "jar", Some("docs"), Nil, None)
    override def runClasspath = super.runClasspath +++ (AkkaParentProject.this.info.projectPath / "config")
    override def testClasspath = super.testClasspath +++ (AkkaParentProject.this.info.projectPath / "config")
    override def packageDocsJar = this.defaultJarPath("-docs.jar")
    override def packageSrcJar  = this.defaultJarPath("-sources.jar")
    override def packageToPublishActions = super.packageToPublishActions ++ Seq(this.packageDocs, this.packageSrc)
    override def pomPostProcess(node: scala.xml.Node): scala.xml.Node = mcPom(AkkaParentProject.this.moduleConfigurations)(super.pomPostProcess(node))

    /**
     * Used for testOptions, possibility to enable the running of integration and or stresstests
     *
     * To enable set true and disable set false
     * set integration.tests true
     * set stress.tests true
     */
    def createTestFilter(defaultTests: (String) => Boolean) = { TestFilter({
        case s: String if defaultTests(s) => true
        case s: String if integrationTestsEnabled.value => s.endsWith("TestIntegration")
        case s: String if stressTestsEnabled.value      => s.endsWith("TestStress")
        case _ => false
      }) :: Nil
    }

    lazy val publishRelease = {
      val releaseConfiguration = new DefaultPublishConfiguration(localReleaseRepository, "release", false)
      publishTask(publishIvyModule, releaseConfiguration) dependsOn (deliver, publishLocal, makePom)
    }
  }
}

trait DeployProject { self: BasicScalaProject =>
  // defines where the deployTask copies jars to
  def deployPath: Path

  lazy val dist = deployTask(jarPath, packageDocsJar, packageSrcJar, deployPath, true, true, true) dependsOn(
    `package`, packageDocs, packageSrc) describedAs("Deploying")

  def deployTask(jar: Path, docs: Path, src: Path, toDir: Path,
                 genJar: Boolean, genDocs: Boolean, genSource: Boolean) = task {
    def gen(jar: Path, toDir: Path, flag: Boolean, msg: String): Option[String] =
    if (flag) {
      log.info(msg + " " + jar)
      FileUtilities.copyFile(jar, toDir / jar.name, log)
    } else None

    gen(jar, toDir, genJar, "Deploying bits") orElse
    gen(docs, toDir, genDocs, "Deploying docs") orElse
    gen(src, toDir, genSource, "Deploying sources")
  }
}

trait OSGiProject extends BNDPlugin { self: DefaultProject =>
  override def bndExportPackage = Seq("akka.*;version=%s".format(projectVersion.value))
}

trait McPom { self: DefaultProject =>
  import scala.xml._

  def mcPom(mcs: Set[ModuleConfiguration])(node: Node): Node = {

    def cleanUrl(url: String) = url match {
      case null                => ""
      case ""                  => ""
      case u if u endsWith "/" => u
      case u                   => u + "/"
    }

    val oldRepos = 
      (node \\ "project" \ "repositories" \ "repository").map { n => 
        cleanUrl((n \ "url").text) -> (n \ "name").text
      }.toList

    val newRepos = 
      mcs.filter(_.resolver.isInstanceOf[MavenRepository]).map { m =>
        val r = m.resolver.asInstanceOf[MavenRepository]
        cleanUrl(r.root) -> r.name
      }

    val repos = Map((oldRepos ++ newRepos): _*).map { pair =>
      <repository>
        <id>{pair._2.toSeq.filter(_.isLetterOrDigit).mkString}</id>
        <name>{pair._2}</name>
        <url>{pair._1}</url>
      </repository>
    }

    def rewrite(pf: PartialFunction[Node, Node])(ns: Seq[Node]): Seq[Node] = for(subnode <- ns) yield subnode match {
      case e: Elem =>
        if (pf isDefinedAt e) pf(e)
        else Elem(e.prefix, e.label, e.attributes, e.scope, rewrite(pf)(e.child):_*)
      case other => other
    }

    val rule: PartialFunction[Node,Node] = if ((node \\ "project" \ "repositories" ).isEmpty) {
      case Elem(prefix, "project", attribs, scope, children @ _*) =>
           Elem(prefix, "project", attribs, scope, children ++ <repositories>{repos}</repositories>:_*)
    } else {
      case Elem(prefix, "repositories", attribs, scope, children @ _*) =>
           Elem(prefix, "repositories", attribs, scope, repos.toList: _*)
    }

    rewrite(rule)(node.theSeq)(0)
  }
}<|MERGE_RESOLUTION|>--- conflicted
+++ resolved
@@ -157,7 +157,7 @@
 
     lazy val jsr311 = "javax.ws.rs" % "jsr311-api" % "1.1" % "compile" //CDDL v1
 
-    lazy val multiverse = "org.multiverse" % "multiverse-alpha" % MULTIVERSE_VERSION % "compile" //ApacheV2
+    lazy val multiverse      = "org.multiverse" % "multiverse-alpha" % MULTIVERSE_VERSION % "compile" //ApacheV2
     lazy val multiverse_test = "org.multiverse" % "multiverse-alpha" % MULTIVERSE_VERSION % "test" //ApacheV2
 
     lazy val netty = "org.jboss.netty" % "netty" % "3.2.3.Final" % "compile" //ApacheV2
@@ -166,7 +166,7 @@
 
     lazy val sbinary = "sbinary" % "sbinary" % "2.8.0-0.3.1" % "compile" //MIT
 
-    lazy val sjson = "net.debasishg" % "sjson_2.8.1" % "0.9.1" % "compile" //ApacheV2
+    lazy val sjson      = "net.debasishg" % "sjson_2.8.1" % "0.9.1" % "compile" //ApacheV2
     lazy val sjson_test = "net.debasishg" % "sjson_2.8.1" % "0.9.1" % "test" //ApacheV2
 
     lazy val stax_api = "javax.xml.stream" % "stax-api" % "1.0-2" % "compile" //ApacheV2
@@ -297,12 +297,6 @@
 
   class AkkaActorProject(info: ProjectInfo) extends AkkaDefaultProject(info, distPath) {
     val configgy      = Dependencies.configgy
-<<<<<<< HEAD
-    val hawtdispatch  = Dependencies.hawtdispatch
-    val jsr166x       = Dependencies.jsr166x
-=======
-    val logback       = Dependencies.logback
->>>>>>> 7582b1ec
 
     // testing
     val junit           = Dependencies.junit
